/** Copyright 2010 Twitter, Inc.*/
package com.twitter.service.snowflake

import com.twitter.ostrich.Stats
import com.twitter.service.snowflake.gen._
import net.lag.logging.Logger
import scala.actors.Actor
import scala.actors.Actor._

/**
 * An object that generates IDs.  
 * This is broken into a separate class in case
 * we ever want to support multiple worker threads
 * per process
 */
class IdWorker(workerId: Long) {
  private val log = Logger.get
  var genCounter = Stats.getCounter("ids_generated")

  // Tue, 21 Mar 2006 20:50:14.000 GMT
  val twepoch = 1142974214000L

  var sequence = 0L
  // the number of bits used to record the worker Id
  val workerIdBits = 10
  val maxWorkerId = -1L ^ (-1L << workerIdBits)
  // the number of bits used to record the sequence
  val sequenceBits = 12

  val timestampLeftShift = sequenceBits + workerIdBits
  val workerIdShift = sequenceBits
  val sequenceMask = 4095 // -1L ^ (-1L << sequenceBits)

  var lastTimestamp = -1L

  // sanity check for workerId
  if (workerId > maxWorkerId || workerId < 0) {
    throw new IllegalArgumentException("worker Id can't be greater than %d or less than 0".format(maxWorkerId))
  }

<<<<<<< HEAD
  log.info("worker starting.  timestamp left shift %d, worker id bits %d, sequence bits %d",
    timestampLeftShift, workerIdBits, sequenceBits)
=======
  log.info("worker starting. timestamp left shift %d, worker id bits %d, sequence bits %d, workid %d",
    timestampLeftShift, workerIdBits, sequenceBits, workerId)
>>>>>>> a0f1f4a6

  def nextId(): Long = synchronized {
    var timestamp = timeGen()

    if (lastTimestamp == timestamp) {
      sequence = (sequence + 1) & sequenceMask
      if (sequence == 0) {
        timestamp = tilNextMillis(lastTimestamp)
      }
    } else {
      sequence = 0
    }

    lastTimestamp = timestamp
    genCounter.incr()
    ((timestamp - twepoch) << timestampLeftShift) |
    (workerId << workerIdShift) | sequence
  }

  def tilNextMillis(lastTimestamp:Long):Long = {
    var timestamp = timeGen()
    while (lastTimestamp == timestamp) {
      timestamp = timeGen()
    }
    timestamp
  }

  def timeGen():Long = System.currentTimeMillis()
}<|MERGE_RESOLUTION|>--- conflicted
+++ resolved
@@ -38,13 +38,8 @@
     throw new IllegalArgumentException("worker Id can't be greater than %d or less than 0".format(maxWorkerId))
   }
 
-<<<<<<< HEAD
-  log.info("worker starting.  timestamp left shift %d, worker id bits %d, sequence bits %d",
-    timestampLeftShift, workerIdBits, sequenceBits)
-=======
   log.info("worker starting. timestamp left shift %d, worker id bits %d, sequence bits %d, workid %d",
     timestampLeftShift, workerIdBits, sequenceBits, workerId)
->>>>>>> a0f1f4a6
 
   def nextId(): Long = synchronized {
     var timestamp = timeGen()
