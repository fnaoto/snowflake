--- conflicted
+++ resolved
@@ -1,7 +1,3 @@
 #Project properties
-<<<<<<< HEAD
-#Mon Nov 01 11:58:52 PDT 2010
-=======
-#Mon Nov 01 10:38:36 PDT 2010
->>>>>>> f11791fd
+#Tue Nov 02 14:25:09 PDT 2010
 plugin.uptodate=true