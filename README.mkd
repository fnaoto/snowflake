# Snowflake

**Warning: this is alpha quality software and subject to dramatic changes until its more stable.**

Snowflake is a network service for generating unique ID numbers at high scale with some simple guarantees.

## Motivation

As we at Twitter move away from Mysql towards Cassandra, we've needed a new way to generate id numbers. There is no sequential id generation facility in Cassandra, nor should there be.

## Requirements

### Performance
 * minimum 10k ids per second per process
 * response rate 2ms (plus network latency)

### Uncoordinated

For high availability within and across data centers, machines generating ids should not have to coordinate with each other.

### (Roughly) Time Ordered

We have a number of API resources that assume an ordering (they let you look things up "since this id").

However, as a result of a large number of asynchronous operations, we already don't guarantee in-order delivery.

We can guarantee, however, that the id numbers will be k-sorted (references: http://portal.acm.org/citation.cfm?id=70413.70419 and http://portal.acm.org/citation.cfm?id=110778.110783) within a reasonable bound (we're promising 1s, but shooting for 10's of ms).

### Directly Sortable

The ids should be sortable without loading the full objects that the represent. This sorting should be the above ordering.

### Compact

There are many otherwise reasonable solutions to this problem that require 128bit numbers. For various reasons, we need to keep our ids under 64bits.

### Highly Available

The id generation scheme should be at least as available as our related services (like our storage services).

##  Solution
* Thrift Server written in Scala
* id is composed of:
  * time - 41 bits (millisecond precision w/ a custom epoch gives us 69 years)
  * configured machine id - 10 bits - gives us up to 1024 machines
  * sequence number - 12 bits - rolls over every 4096 per machine (with protection to avoid rollover in the same ms)

### System Clock Dependency

<<<<<<< HEAD
You should use NTP to keep your system clock accurate.  Snowflake protects from non-monotonic clocks, i.e. clocks that run backwards.  If your clock is running fast and NTP tells it to repeat a few milliseconds, snowflake will refuse to generate ids until a time that is after the last time we generated an id. Even better, run in a mode where ntp won't move the clock backwards. See http://wiki.dovecot.org/TimeMovedBackwards#Time_synchronization for tips on how to do this.
=======
You should use NTP to keep your system clock accurate.  Snowflake protects from non-monotonic clocks, i.e. clocks that run backwards.  If your clock is running fast and NTP tells it to repeat a few milliseconds, snowflake will refuse to generate ids until a time that is after the last time we generated an id. Even better, run in a mode where ntp won't move the clock backwards. See http://wiki.dovecot.org/TimeMovedBackwards#Time_synchronization for tips on how to do this.

# Contributing

To contribute:

1. fork the project
2. make a branch for each thing you want to do (don't put everything in your master branch: we don't want to cherry-pick and we may not want everything)
3. send a pull request
>>>>>>> bdb7e6a0
<|MERGE_RESOLUTION|>--- conflicted
+++ resolved
@@ -47,9 +47,6 @@
 
 ### System Clock Dependency
 
-<<<<<<< HEAD
-You should use NTP to keep your system clock accurate.  Snowflake protects from non-monotonic clocks, i.e. clocks that run backwards.  If your clock is running fast and NTP tells it to repeat a few milliseconds, snowflake will refuse to generate ids until a time that is after the last time we generated an id. Even better, run in a mode where ntp won't move the clock backwards. See http://wiki.dovecot.org/TimeMovedBackwards#Time_synchronization for tips on how to do this.
-=======
 You should use NTP to keep your system clock accurate.  Snowflake protects from non-monotonic clocks, i.e. clocks that run backwards.  If your clock is running fast and NTP tells it to repeat a few milliseconds, snowflake will refuse to generate ids until a time that is after the last time we generated an id. Even better, run in a mode where ntp won't move the clock backwards. See http://wiki.dovecot.org/TimeMovedBackwards#Time_synchronization for tips on how to do this.
 
 # Contributing
@@ -58,5 +55,4 @@
 
 1. fork the project
 2. make a branch for each thing you want to do (don't put everything in your master branch: we don't want to cherry-pick and we may not want everything)
-3. send a pull request
->>>>>>> bdb7e6a0
+3. send a pull request to ryanking